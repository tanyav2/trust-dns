# Change Log
All notable changes to this project will be documented in this file.
This project adheres to [Semantic Versioning](http://semver.org/).

<<<<<<< HEAD
## 0.7.2 2016-08-10
### Fixed
- Issue #28: RRSIG validation of wildcards, label length > wildcard length

## 0.7.1 2016-08-09
### Fixed
- Issue #27: remove implicit case conversion of labels (fixes NSEC validation)
=======
## unreleased
### Fixed
- Randomized ports for client connections and message ids, #23

### Changed
- Cleaned up the Server implementation to isolate connection handlers
>>>>>>> bbe66ba8

## 0.7.0 2016-06-20
### Added
- Added recovery from journal to named startup
- SQLite journal for dynamic update persistence
- Private Key generation during startup, for dnssec zones
- Read private key from filesystem during start and registers to zone

### Changed
- Removed many of the unwraps in named binary
- Reworked all errors to use error-chain
- Adjusted interface for Signer to use duration
- All `#[cfg(ftest)]` tests now `#[ignore]`

### Fixed
- TXT record case sensitivity

## 0.6.0 2016-06-01
### Added
- Documentation on all modules, and many standard RFC types
- Authority zone signing now complete, still need to load/save private keys
- DNSKEYs auto inserted for added private keys
- New mocked network client tests, to verify zone signing
- NSEC record creation for zone, with tests
- SIG0 validation for Authentication on for dynamic updates
- Client CQADDD operations, delete_by_rdata, delete_rrset, delete_all
- Client compare_and_swap operation... atomics are here!

### Fixed
- Added loop on TCP accept requests
- Added loop on UDP reads
- Upgraded to mio 0.5.1 for some bug fixes
- Not returning RRSIGs with SOA records on authoritative answers

### Changed
- Internal representation of record sets now a full data structure
- Better rrset keys for fewer clones
- Removed many excessive clones (should make requests even faster)
- Cleaned up authority upsert and lookup interfaces
- All authorities default to IN DNSCLASS now (none others currently supported)
- Cleaned up the Signer interface to support zone signing
- Simplified RData variant implementations
- Improved ENDS and SIG0 parsing on Message deserialization

## 0.5.3 2016-04-07
### Fixed
- [Linux TCP server mio issues](https://github.com/bluejekyll/trust-dns/issues/9)

### Changed
- combined the TCP client and server handlers
- reusing buffer in TCP handler between send and receive (performance)

## 0.5.2 2016-04-04
### Changed
- updated mio to 0.5.0
- updated chrono to 0.2.21
- updated docopt to 0.6.78
- updated log to 0.3.5
- updated openssl to 0.7.8
- updated openssl-sys to 0.7.8
- updated rustc-serialize to 0.3.18
- updated toml to 0.1.28

## 0.5.1 2016-03-30
### Added
- NSEC3 resolver validation
- data-ecoding as a dependency (base32hex)
- trust-dns banner on boot of server

### Changed
- Changed the bin.rs to named.rs, more accurate, allow for other binaries

## 0.5.0 2016-03-22
### Added
- Updated rust-openssl to 0.7.8 which include new RSA creation bindings
- NSEC resolver validation
- NSEC3 parsing support
- DNSSec validation of RRSIG and DNSKEY records back to root cert
- Integration with OpenSSL (depends on fork until rust-openssl 0.7.6+ is cut)
- Binary serialization and deserialization of all DNSSec RFC4034 record types
- EDNS support
- Coveralls support added
- Partial implementation of SIG0 support for dynamic update
- SRV record support

### Changed
- Dual licensed with MIT (and Apache 2.0)
- Abstracted Client over TCP and UDP for common implementation of queries

### Fixed
- Binary Serialization and Deserialization of NSEC3
- AXFR SOA ordering
- Travis build failing

### Deprecated
- See updated trust_dns::client::Client API

## 0.4.0 2015-10-17
### Added
- Added AXFR support
- Dynamic update support

### Fixed
- Name pointer support

## 0.3.1 2015-10-04
### Fixed
- Removed buffer clone during label pointer decoding (speed/memory)
- Removed a lot of unnecessary clones, heavier use of Rc
- Binary server bugs (fully functional)

## 0.3.0 2015-09-27
### Added
- Master zone files support BIND time formats, e.g. #h#d
- Toml config file support (not compatible with BIND)

## 0.2.1 2015-09-17
### Added
- Functional tests to verify against other DNS servers

### Changed
- mio replaced std::net operators

## 0.2.0 2015-09-07
### Added
- Server support with catalog and tests for example.com
- Parsing example rfc1035 master file
- new lexer for master zone files with simplified FSM
- Travis CI testing support
- Supported Client with operational query
- Writers for Record Data
- All RFC1035 fields parsing!
- label parsing with UTF8 support
- DNS Class and RecordType enums

### Fixed
- Crates.io keywords, etc.

### Changed
- Cleaned up binary encoders and decoders with objects

## 0.1.0 2015-08-07
### Added
- Started parsing resource records
- Initial Commit!<|MERGE_RESOLUTION|>--- conflicted
+++ resolved
@@ -2,7 +2,13 @@
 All notable changes to this project will be documented in this file.
 This project adheres to [Semantic Versioning](http://semver.org/).
 
-<<<<<<< HEAD
+## unreleased
+### Fixed
+- Randomized ports for client connections and message ids, #23
+
+### Changed
+- Cleaned up the Server implementation to isolate connection handlers
+
 ## 0.7.2 2016-08-10
 ### Fixed
 - Issue #28: RRSIG validation of wildcards, label length > wildcard length
@@ -10,14 +16,6 @@
 ## 0.7.1 2016-08-09
 ### Fixed
 - Issue #27: remove implicit case conversion of labels (fixes NSEC validation)
-=======
-## unreleased
-### Fixed
-- Randomized ports for client connections and message ids, #23
-
-### Changed
-- Cleaned up the Server implementation to isolate connection handlers
->>>>>>> bbe66ba8
 
 ## 0.7.0 2016-06-20
 ### Added
